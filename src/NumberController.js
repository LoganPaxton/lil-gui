--- conflicted
+++ resolved
@@ -364,14 +364,12 @@
 			const delta = this._normalizeMouseWheel( e ) * this._step;
 			this._snapClampSetValue( this.getValue() + delta );
 
-<<<<<<< HEAD
 			// debounce onFinishChange
 			clearTimeout( wheelFinishChangeTimeout );
 			wheelFinishChangeTimeout = setTimeout( callOnFinishChange, WHEEL_DEBOUNCE );
-=======
-			// Force the input to updateDisplay when it's focused
+
+			// force the input to updateDisplay when it's focused
 			this.$input.value = this.getValue();
->>>>>>> 8c9c130a
 
 		};
 
