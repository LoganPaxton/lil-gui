import Controller from './Controller';

import getColorFormat from './utils/getColorFormat';
import normalizeColorString from './utils/normalizeColorString';

export default class ColorController extends Controller {

	constructor( parent, object, property, rgbScale ) {

		super( parent, object, property, 'color' );

		this.$input = document.createElement( 'input' );
		this.$input.setAttribute( 'type', 'color' );
		this.$input.setAttribute( 'tabindex', -1 );
		this.$input.setAttribute( 'aria-labelledby', this.$name.id );

		this.$text = document.createElement( 'input' );
		this.$text.setAttribute( 'type', 'text' );
		this.$text.setAttribute( 'spellcheck', 'false' );
		this.$text.setAttribute( 'aria-labelledby', this.$name.id );

		this.$display = document.createElement( 'div' );
		this.$display.classList.add( 'display' );

		this.$display.appendChild( this.$input );
		this.$widget.appendChild( this.$display );
		this.$widget.appendChild( this.$text );

		this._format = getColorFormat( this.initialValue );
		this._rgbScale = rgbScale;

		this._initialValueHexString = this.save();
		this._textFocused = false;

		const onInputChange = () => {
			this._setValueFromHexString( this.$input.value );
		};

		this.$input.addEventListener( 'input', onInputChange );

<<<<<<< HEAD
		this.$input.addEventListener( 'focus', () => {
			this.$display.classList.add( 'focus' );
			this._changed = false;
		} );

		this.$input.addEventListener( 'blur', () => {
			this.$display.classList.remove( 'focus' );
			this._callOnFinishChange();
		} );

=======
>>>>>>> e0cef881
		this.$text.addEventListener( 'input', () => {
			const tryParse = normalizeColorString( this.$text.value );
			if ( tryParse ) {
				this._setValueFromHexString( tryParse );
			}
		} );

		this.$text.addEventListener( 'focus', () => {
			this._textFocused = true;
			this.$text.select();
			this._changed = false;
		} );

		this.$text.addEventListener( 'blur', () => {
			this._textFocused = false;
			this.updateDisplay();
			this._callOnFinishChange();
		} );

		this.$disable = this.$text;

		this.updateDisplay();

	}

	reset() {
		this._setValueFromHexString( this._initialValueHexString );
		return this;
	}

	_setValueFromHexString( value ) {

		if ( this._format.isPrimitive ) {

			const newValue = this._format.fromHexString( value );
			this.setValue( newValue );

		} else {

			this._format.fromHexString( value, this.getValue(), this._rgbScale );
			this._callOnChange();
			this.updateDisplay();

		}

	}

	save() {
		return this._format.toHexString( this.getValue(), this._rgbScale );
	}

	load( value ) {
		this._setValueFromHexString( value );
	}

	updateDisplay() {
		this.$input.value = this._format.toHexString( this.getValue(), this._rgbScale );
		if ( !this._textFocused ) {
			this.$text.value = this.$input.value.substring( 1 );
		}
		this.$display.style.backgroundColor = this.$input.value;
		return this;
	}

}<|MERGE_RESOLUTION|>--- conflicted
+++ resolved
@@ -38,19 +38,14 @@
 
 		this.$input.addEventListener( 'input', onInputChange );
 
-<<<<<<< HEAD
 		this.$input.addEventListener( 'focus', () => {
-			this.$display.classList.add( 'focus' );
 			this._changed = false;
 		} );
 
 		this.$input.addEventListener( 'blur', () => {
-			this.$display.classList.remove( 'focus' );
 			this._callOnFinishChange();
 		} );
 
-=======
->>>>>>> e0cef881
 		this.$text.addEventListener( 'input', () => {
 			const tryParse = normalizeColorString( this.$text.value );
 			if ( tryParse ) {
